{
<<<<<<< HEAD
  "mode": "modules",
  "exclude": ["**/__tests__/**"],
  "name": "Physics Math",
=======
  "exclude": "**/__tests__/**",
  "name": "NPM Template Project (rename me!)",
>>>>>>> 7a654c8e
  "readme": "src/README.md",
  "includes": "./",
  "plugin": [

  ]
}<|MERGE_RESOLUTION|>--- conflicted
+++ resolved
@@ -1,12 +1,6 @@
 {
-<<<<<<< HEAD
-  "mode": "modules",
-  "exclude": ["**/__tests__/**"],
   "name": "Physics Math",
-=======
   "exclude": "**/__tests__/**",
-  "name": "NPM Template Project (rename me!)",
->>>>>>> 7a654c8e
   "readme": "src/README.md",
   "includes": "./",
   "plugin": [
