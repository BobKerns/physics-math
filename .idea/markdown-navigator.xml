<?xml version="1.0" encoding="UTF-8"?>
<project version="4">
  <component name="FlexmarkProjectSettings">
    <FlexmarkHtmlSettings flexmarkSpecExampleRendering="0" flexmarkSpecExampleRenderHtml="false">
      <flexmarkSectionLanguages>
        <option name="1" value="Markdown" />
        <option name="2" value="HTML" />
        <option name="3" value="flexmark-ast:1" />
      </flexmarkSectionLanguages>
    </FlexmarkHtmlSettings>
  </component>
  <component name="MarkdownProjectSettings">
    <PreviewSettings splitEditorLayout="SPLIT" splitEditorPreview="MODIFIED_HTML" useGrayscaleRendering="false" zoomFactor="1.0" maxImageWidth="0" synchronizePreviewPosition="true" highlightPreviewType="NONE" highlightFadeOut="5" highlightOnTyping="true" synchronizeSourcePosition="true" verticallyAlignSourceAndPreviewSyncPosition="true" showSearchHighlightsInPreview="false" showSelectionInPreview="true" lastLayoutSetsDefault="false">
      <PanelProvider>
<<<<<<< HEAD
        <provider providerId="com.vladsch.md.nav.editor.swing.html.panel" providerName="Default - Swing" />
=======
        <provider providerId="com.vladsch.md.nav.editor.jbcef.html.panel" providerName="Java Chromium Embedded" />
>>>>>>> 7a654c8e
      </PanelProvider>
    </PreviewSettings>
    <ParserSettings gitHubSyntaxChange="false" correctedInvalidSettings="false" emojiShortcuts="0" emojiImages="0">
      <PegdownExtensions>
        <option name="ATXHEADERSPACE" value="true" />
        <option name="AUTOLINKS" value="true" />
        <option name="FENCED_CODE_BLOCKS" value="true" />
        <option name="INSERTED" value="true" />
        <option name="INTELLIJ_DUMMY_IDENTIFIER" value="true" />
        <option name="RELAXEDHRULES" value="true" />
        <option name="STRIKETHROUGH" value="true" />
        <option name="SUBSCRIPT" value="true" />
        <option name="SUPERSCRIPT" value="true" />
        <option name="TABLES" value="true" />
        <option name="TASKLISTITEMS" value="true" />
        <option name="WIKILINKS" value="true" />
      </PegdownExtensions>
      <ParserOptions>
        <option name="COMMONMARK_LISTS" value="true" />
        <option name="EMOJI_SHORTCUTS" value="true" />
        <option name="GFM_TABLE_RENDERING" value="true" />
        <option name="GITHUB_WIKI_LINKS" value="true" />
        <option name="GITLAB_EXT" value="true" />
        <option name="GITLAB_MATH_EXT" value="true" />
        <option name="GITLAB_MERMAID_EXT" value="true" />
        <option name="PARSE_HTML_ANCHOR_ID" value="true" />
        <option name="PLANTUML_FENCED_CODE" value="true" />
        <option name="PRODUCTION_SPEC_PARSER" value="true" />
        <option name="PUML_FENCED_CODE" value="true" />
        <option name="SIM_TOC_BLANK_LINE_SPACER" value="true" />
      </ParserOptions>
    </ParserSettings>
    <HtmlSettings headerTopEnabled="false" headerBottomEnabled="false" bodyTopEnabled="false" bodyBottomEnabled="false" addPageHeader="true" addAnchorLinks="true" anchorLinksWrapText="false" imageUriSerials="false" addDocTypeHtml="true" noParaTags="false" defaultUrlTitle="false" migratedPlantUml="true" migratedAnchorLinks="true" plantUmlConversion="0">
      <GeneratorProvider>
<<<<<<< HEAD
        <provider providerId="com.vladsch.md.nav.editor.swing.html.generator" providerName="Default Swing HTML Generator" />
=======
        <provider providerId="com.vladsch.md.nav.editor.javafx.html.generator" providerName="JavaFx/Chromium HTML Generator" />
>>>>>>> 7a654c8e
      </GeneratorProvider>
      <headerTop />
      <headerBottom />
      <bodyTop />
      <bodyBottom />
      <fencedCodeConversions>
        <option name="c4plantuml" value="NONE" />
        <option name="ditaa" value="NONE" />
        <option name="erd" value="NONE" />
        <option name="graphviz" value="NONE" />
        <option name="latex" value="KATEX" />
        <option name="math" value="KATEX" />
        <option name="mermaid" value="NONE" />
        <option name="nomnoml" value="NONE" />
<<<<<<< HEAD
        <option name="plantuml" value="EMBEDDED" />
        <option name="puml" value="EMBEDDED" />
=======
        <option name="plantuml" value="NONE" />
        <option name="puml" value="NONE" />
>>>>>>> 7a654c8e
        <option name="svgbob" value="NONE" />
        <option name="umlet" value="NONE" />
        <option name="vega" value="NONE" />
        <option name="vegalite" value="NONE" />
        <option name="wavedrom" value="NONE" />
      </fencedCodeConversions>
    </HtmlSettings>
    <CssSettings previewScheme="UI_SCHEME" cssUri="" isCssUriEnabled="false" isCssUriSerial="true" isCssTextEnabled="false" isDynamicPageWidth="false">
      <StylesheetProvider>
<<<<<<< HEAD
        <provider providerId="com.vladsch.md.nav.editor.swing.html.css" providerName="Default Swing Stylesheet" />
=======
        <provider providerId="com.vladsch.md.nav.editor.javafx.html.css" providerName="Default JavaFx/Chromium Stylesheet" />
>>>>>>> 7a654c8e
      </StylesheetProvider>
      <ScriptProviders />
      <cssText />
      <cssUriHistory />
    </CssSettings>
  </component>
</project><|MERGE_RESOLUTION|>--- conflicted
+++ resolved
@@ -12,11 +12,7 @@
   <component name="MarkdownProjectSettings">
     <PreviewSettings splitEditorLayout="SPLIT" splitEditorPreview="MODIFIED_HTML" useGrayscaleRendering="false" zoomFactor="1.0" maxImageWidth="0" synchronizePreviewPosition="true" highlightPreviewType="NONE" highlightFadeOut="5" highlightOnTyping="true" synchronizeSourcePosition="true" verticallyAlignSourceAndPreviewSyncPosition="true" showSearchHighlightsInPreview="false" showSelectionInPreview="true" lastLayoutSetsDefault="false">
       <PanelProvider>
-<<<<<<< HEAD
-        <provider providerId="com.vladsch.md.nav.editor.swing.html.panel" providerName="Default - Swing" />
-=======
         <provider providerId="com.vladsch.md.nav.editor.jbcef.html.panel" providerName="Java Chromium Embedded" />
->>>>>>> 7a654c8e
       </PanelProvider>
     </PreviewSettings>
     <ParserSettings gitHubSyntaxChange="false" correctedInvalidSettings="false" emojiShortcuts="0" emojiImages="0">
@@ -51,11 +47,7 @@
     </ParserSettings>
     <HtmlSettings headerTopEnabled="false" headerBottomEnabled="false" bodyTopEnabled="false" bodyBottomEnabled="false" addPageHeader="true" addAnchorLinks="true" anchorLinksWrapText="false" imageUriSerials="false" addDocTypeHtml="true" noParaTags="false" defaultUrlTitle="false" migratedPlantUml="true" migratedAnchorLinks="true" plantUmlConversion="0">
       <GeneratorProvider>
-<<<<<<< HEAD
-        <provider providerId="com.vladsch.md.nav.editor.swing.html.generator" providerName="Default Swing HTML Generator" />
-=======
         <provider providerId="com.vladsch.md.nav.editor.javafx.html.generator" providerName="JavaFx/Chromium HTML Generator" />
->>>>>>> 7a654c8e
       </GeneratorProvider>
       <headerTop />
       <headerBottom />
@@ -70,13 +62,8 @@
         <option name="math" value="KATEX" />
         <option name="mermaid" value="NONE" />
         <option name="nomnoml" value="NONE" />
-<<<<<<< HEAD
         <option name="plantuml" value="EMBEDDED" />
         <option name="puml" value="EMBEDDED" />
-=======
-        <option name="plantuml" value="NONE" />
-        <option name="puml" value="NONE" />
->>>>>>> 7a654c8e
         <option name="svgbob" value="NONE" />
         <option name="umlet" value="NONE" />
         <option name="vega" value="NONE" />
@@ -86,11 +73,7 @@
     </HtmlSettings>
     <CssSettings previewScheme="UI_SCHEME" cssUri="" isCssUriEnabled="false" isCssUriSerial="true" isCssTextEnabled="false" isDynamicPageWidth="false">
       <StylesheetProvider>
-<<<<<<< HEAD
-        <provider providerId="com.vladsch.md.nav.editor.swing.html.css" providerName="Default Swing Stylesheet" />
-=======
         <provider providerId="com.vladsch.md.nav.editor.javafx.html.css" providerName="Default JavaFx/Chromium Stylesheet" />
->>>>>>> 7a654c8e
       </StylesheetProvider>
       <ScriptProviders />
       <cssText />
