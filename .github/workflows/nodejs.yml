name: Node.js CI

on:
  push:
    branches:
      - '*'
    tags-ignore:
      - 'v*'
    paths-ignore:
      - 'docs/**'

jobs:
  build:

    runs-on: ubuntu-latest

    strategy:
      matrix:
<<<<<<< HEAD
        node-version: [14.x]
=======
        node-version: [10.x, 12.x, 14.x, 15.x]
>>>>>>> 7a654c8e

    steps:
    - uses: actions/checkout@v2
    - name: Use Node.js ${{ matrix.node-version }}
      uses: actions/setup-node@v1
      with:
        node-version: ${{ matrix.node-version }}
    - run: npm run build:imports
    - run: npm install
    - run: npm run build --if-present
    - run: npm test
      env:
        CI: true<|MERGE_RESOLUTION|>--- conflicted
+++ resolved
@@ -16,11 +16,7 @@
 
     strategy:
       matrix:
-<<<<<<< HEAD
-        node-version: [14.x]
-=======
-        node-version: [10.x, 12.x, 14.x, 15.x]
->>>>>>> 7a654c8e
+        node-version: [14.x, 15.x]
 
     steps:
     - uses: actions/checkout@v2
