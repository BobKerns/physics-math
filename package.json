{
  "name": "@rwk/physics-math",
  "version": "0.1.0",
  "description": "Math for physics homework problems",
  "main": "lib/cjs/index.js",
  "module": "lib/esm/index.js",
  "browser": "lib/umd/index.js",
  "types": "lib/esm/index.d.ts",
  "scripts": {
    "prebuild:config": "tsc --project config/tsconfig.json",
    "build:config": "",
    "prebuild:devtools": "npm run build:config",
    "build:devtools": "tsc --project devtools/tsconfig.json",
    "pretest": "tsc --project src/__tests__ && npm run build:config",
    "test": "jest",
    "prebuild": "npm run build:devtools",
    "build": "rollup -c",
    "postbuild": "npm run build:docs",
    "clean": "rm -rf build lib docs",
    "prepublishOnly": "npm run clean && NODE_ENV=production npm run build",
    "build:docs": "GRAPHVIZ_DOT=\"$(which dot)\" typedoc -out docs/api src/"
  },
  "bin": {
    "hello": "bin/hello.js"
  },
  "repository": {
    "type": "git",
    "url": "git+https://github.com/BobKerns/physics-math.git"
  },
  "keywords": [
    "template",
    "node",
    "typescript",
    "rollup"
  ],
  "author": "Bob Kerns",
  "license": "MIT",
  "bugs": {
    "url": "https://github.com/BobKerns/physics-math/issues"
  },
  "homepage": "https://github.com/BobKerns/physics-math#readme",
  "dependencies": {
    "gl-matrix": "^3.3.0",
    "katex": "^0.11.1"
  },
  "devDependencies": {
    "@rollup/plugin-commonjs": "^11.1.0",
    "@rollup/plugin-node-resolve": "^7.1.3",
    "@types/jest": "^24.9.1",
    "@types/ramda": "^0.26.44",
    "jest": "^26.0.1",
<<<<<<< HEAD
    "jest-mock-proxy": "^3.0.0",
    "mermaid": "^8.5.0",
=======
    "mermaid": "^8.5.1",
>>>>>>> de5f7772
    "ramda": "^0.26.1",
    "rollup": "^1.32.1",
    "rollup-plugin-terser": "^5.3.0",
    "rollup-plugin-typescript2": "^0.21.2",
    "rollup-plugin-visualizer": "^1.1.1",
    "ts-jest": "^25.5.1",
    "typedoc": "^0.16.11",
    "typedoc-plugin-external-module-name": "^3.1.0",
    "typedoc-plugin-mermaid": "^1.2.0",
    "typedoc-plugin-npm-externals": "^1.0.0",
    "typescript": "^3.9.2",
    "wcsize": "^1.0.0"
  }
}<|MERGE_RESOLUTION|>--- conflicted
+++ resolved
@@ -49,12 +49,8 @@
     "@types/jest": "^24.9.1",
     "@types/ramda": "^0.26.44",
     "jest": "^26.0.1",
-<<<<<<< HEAD
     "jest-mock-proxy": "^3.0.0",
-    "mermaid": "^8.5.0",
-=======
     "mermaid": "^8.5.1",
->>>>>>> de5f7772
     "ramda": "^0.26.1",
     "rollup": "^1.32.1",
     "rollup-plugin-terser": "^5.3.0",
